--- conflicted
+++ resolved
@@ -7,10 +7,6 @@
 grpcio
 protobuf
 grpcio-status
-<<<<<<< HEAD
-=======
-mlflow
->>>>>>> c82f20ea
 numba
 tqdm
 --pre
